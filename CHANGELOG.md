<<<<<<< HEAD
## 2.0.1511 (2025-05-10)

### Bug Fixes

    * remove explicit yarn (85b202f)
    * the repo git url (133d445)
    * trigger patch release (dc591e9)
    * trigger patch release (aaed8a7)
    * trigger patch release (f5641c6)
    * trigger patch release (5db7b87)
    * try setting actions trigger (ba4ba25)
    * tsc compile semantic release plugin (df46317)

- Initial semantic release
=======
## [2.0.1511](https://github.com/eco/er-test/compare/vv2.0.1510...v2.0.1511) (2025-05-10)


### Bug Fixes

* add GITHUB_TOKEN ([8c75a0f](https://github.com/eco/er-test/commit/8c75a0f3283c0cede949bfe54b7931c90507ef87))
* remove explicit yarn ([85b202f](https://github.com/eco/er-test/commit/85b202f98fc8bf330ebf469eb0b178a2c573f1e3))
* the repo git url ([133d445](https://github.com/eco/er-test/commit/133d445f3a80d82c24a79517831619d13d42c748))
* trigger patch release ([dc591e9](https://github.com/eco/er-test/commit/dc591e90b20ab928cd332552a3ee27e72efda05c))
* trigger patch release ([aaed8a7](https://github.com/eco/er-test/commit/aaed8a71ccca9a6cf37eaa6c19840521c8a3a001))
* trigger patch release ([f5641c6](https://github.com/eco/er-test/commit/f5641c6ecf53d422606e5471e03e4d60d1cd9cd6))
* trigger patch release ([5db7b87](https://github.com/eco/er-test/commit/5db7b870ad85b71ae31776c5a89c762a46f369dd))
* try setting actions trigger ([ba4ba25](https://github.com/eco/er-test/commit/ba4ba25b4d77f1878be4f71cca59deef3388efac))
* tsc compile semantic release plugin ([df46317](https://github.com/eco/er-test/commit/df4631784dbb120dc30ac30ac036db19fa8df9a3))
>>>>>>> 889bb2fc

## [2.0.1](https://github.com/eco/eco-routes-stoyan/compare/v1.1.1...v1.1.2) (2025-04-21)

### Features

- Initial semantic release<|MERGE_RESOLUTION|>--- conflicted
+++ resolved
@@ -1,19 +1,3 @@
-<<<<<<< HEAD
-## 2.0.1511 (2025-05-10)
-
-### Bug Fixes
-
-    * remove explicit yarn (85b202f)
-    * the repo git url (133d445)
-    * trigger patch release (dc591e9)
-    * trigger patch release (aaed8a7)
-    * trigger patch release (f5641c6)
-    * trigger patch release (5db7b87)
-    * try setting actions trigger (ba4ba25)
-    * tsc compile semantic release plugin (df46317)
-
-- Initial semantic release
-=======
 ## [2.0.1511](https://github.com/eco/er-test/compare/vv2.0.1510...v2.0.1511) (2025-05-10)
 
 
@@ -28,7 +12,7 @@
 * trigger patch release ([5db7b87](https://github.com/eco/er-test/commit/5db7b870ad85b71ae31776c5a89c762a46f369dd))
 * try setting actions trigger ([ba4ba25](https://github.com/eco/er-test/commit/ba4ba25b4d77f1878be4f71cca59deef3388efac))
 * tsc compile semantic release plugin ([df46317](https://github.com/eco/er-test/commit/df4631784dbb120dc30ac30ac036db19fa8df9a3))
->>>>>>> 889bb2fc
+
 
 ## [2.0.1](https://github.com/eco/eco-routes-stoyan/compare/v1.1.1...v1.1.2) (2025-04-21)
 
