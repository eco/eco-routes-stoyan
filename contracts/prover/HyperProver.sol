--- conflicted
+++ resolved
@@ -4,10 +4,7 @@
 import {IMessageRecipient} from "@hyperlane-xyz/core/contracts/interfaces/IMessageRecipient.sol";
 import {TypeCasts} from "@hyperlane-xyz/core/contracts/libs/TypeCasts.sol";
 import {MessageBridgeProver} from "./MessageBridgeProver.sol";
-<<<<<<< HEAD
-=======
 import {IMessageBridgeProver} from "../interfaces/IMessageBridgeProver.sol";
->>>>>>> 17f64193
 import {Semver} from "../libs/Semver.sol";
 import {IMailbox, IPostDispatchHook} from "@hyperlane-xyz/core/contracts/interfaces/IMailbox.sol";
 
@@ -20,8 +17,6 @@
     using TypeCasts for bytes32;
 
     /**
-<<<<<<< HEAD
-=======
      * @notice Struct for unpacked data from _data parameter
      * @dev Only contains fields decoded from the _data parameter
      */
@@ -32,7 +27,6 @@
     }
 
     /**
->>>>>>> 17f64193
      * @notice Constant indicating this contract uses Hyperlane for proving
      */
     string public constant PROOF_TYPE = "Hyperlane";
@@ -43,30 +37,18 @@
     address public immutable MAILBOX;
 
     /**
-<<<<<<< HEAD
-     * @notice Initializes the HyperProver contract
-     * @param _mailbox Address of local Hyperlane mailbox
-     * @param _inbox Address of Inbox contract
-     * @param _provers Array of trusted provers to whitelist
-=======
      * @param _mailbox Address of local Hyperlane mailbox
      * @param _inbox Address of Inbox contract
      * @param _provers Array of trusted prover addresses
      * @param _defaultGasLimit Default gas limit for cross-chain messages (200k if not specified)
->>>>>>> 17f64193
      */
     constructor(
         address _mailbox,
         address _inbox,
-<<<<<<< HEAD
-        address[] memory _provers
-    ) MessageBridgeProver(_inbox, _provers) {
-=======
         address[] memory _provers,
         uint256 _defaultGasLimit
     ) MessageBridgeProver(_inbox, _provers, _defaultGasLimit) {
         if (_mailbox == address(0)) revert MailboxCannotBeZeroAddress();
->>>>>>> 17f64193
         MAILBOX = _mailbox;
     }
 
@@ -84,14 +66,6 @@
     ) public payable {
         // Verify message is from authorized mailbox
         _validateMessageSender(msg.sender, MAILBOX);
-<<<<<<< HEAD
-
-        // Verify dispatch originated from valid destinationChain prover
-        address sender = _sender.bytes32ToAddress();
-        if (!proverWhitelist[sender]) {
-            revert UnauthorizedDestinationProve(sender);
-        }
-=======
 
         // Verify _origin and _sender are valid
         if (_origin == 0) revert InvalidOriginChainId();
@@ -121,7 +95,6 @@
     ) external payable override {
         // Validate the request is from Inbox
         _validateProvingRequest(msg.sender);
->>>>>>> 17f64193
 
         // Parse incoming data into a structured format for processing
         UnpackedData memory unpacked = _unpackData(_data);
@@ -134,52 +107,6 @@
             unpacked
         );
 
-<<<<<<< HEAD
-        // Process intent proofs using shared implementation
-        _processIntentProofs(hashes, claimants);
-    }
-
-    /**
-     * @notice Initiates proving of intents via Hyperlane
-     * @dev Sends message to source chain prover with intent data
-     * @param _sender Address that initiated the proving request
-     * @param _sourceChainId Chain ID of the source chain
-     * @param _intentHashes Array of intent hashes to prove
-     * @param _claimants Array of claimant addresses
-     * @param _data Additional data for message formatting
-     */
-    function destinationProve(
-        address _sender,
-        uint256 _sourceChainId,
-        bytes32[] calldata _intentHashes,
-        address[] calldata _claimants,
-        bytes calldata _data
-    ) external payable override {
-        // Validate the request is from Inbox
-        _validateProvingRequest(msg.sender);
-
-        // Calculate and process payment
-        uint256 fee = fetchFee(
-            _sourceChainId,
-            _intentHashes,
-            _claimants,
-            _data
-        );
-        _processPayment(fee, _sender);
-
-        emit BatchSent(_intentHashes, _sourceChainId);
-
-        // Format and dispatch message
-        (
-            uint32 destinationDomain,
-            bytes32 recipientAddress,
-            bytes memory messageBody,
-            bytes memory metadata,
-            IPostDispatchHook hook
-        ) = processAndFormat(_sourceChainId, _intentHashes, _claimants, _data);
-
-        IMailbox(MAILBOX).dispatch{value: address(this).balance}(
-=======
         // Check if enough fee was provided
         if (msg.value < fee) {
             revert InsufficientFee(fee);
@@ -231,19 +158,15 @@
         // Note: Some Hyperlane versions have different dispatch signatures.
         // This matches the expected signature for testing.
         IMailbox(MAILBOX).dispatch{value: fee}(
->>>>>>> 17f64193
             destinationDomain,
             recipientAddress,
             messageBody,
             metadata,
             hook
         );
-<<<<<<< HEAD
-=======
 
         // Send refund if needed
         _sendRefund(_sender, _refundAmount);
->>>>>>> 17f64193
     }
 
     /**
@@ -261,8 +184,6 @@
         address[] calldata _claimants,
         bytes calldata _data
     ) public view override returns (uint256) {
-<<<<<<< HEAD
-=======
         // Decode structured data from the raw input
         UnpackedData memory unpacked = _unpackData(_data);
 
@@ -301,17 +222,12 @@
         UnpackedData memory unpacked
     ) internal view returns (uint256) {
         // Format and prepare message parameters for dispatch
->>>>>>> 17f64193
         (
             uint32 destinationDomain,
             bytes32 recipientAddress,
             bytes memory messageBody,
             bytes memory metadata,
             IPostDispatchHook hook
-<<<<<<< HEAD
-        ) = processAndFormat(_sourceChainId, _intentHashes, _claimants, _data);
-
-=======
         ) = _formatHyperlaneMessage(
                 _sourceChainId,
                 _intentHashes,
@@ -320,7 +236,6 @@
             );
 
         // Query Hyperlane mailbox for accurate fee estimate
->>>>>>> 17f64193
         return
             IMailbox(MAILBOX).quoteDispatch(
                 destinationDomain,
@@ -340,40 +255,23 @@
     }
 
     /**
-<<<<<<< HEAD
-     * @notice Processes and formats data for Hyperlane message dispatch
-     * @dev Prepares all parameters needed for the Mailbox dispatch call
-     * @param _sourceChainId Chain ID of the source chain
-     * @param hashes Array of intent hashes to prove
-     * @param claimants Array of claimant addresses
-     * @param _data Additional data for message formatting
-=======
      * @notice Formats data for Hyperlane message dispatch with pre-decoded values
      * @dev Prepares all parameters needed for the Mailbox dispatch call
      * @param _sourceChainId Chain ID of the source chain
      * @param _hashes Array of intent hashes to prove
      * @param _claimants Array of claimant addresses
      * @param _unpacked Struct containing decoded data from _data parameter
->>>>>>> 17f64193
      * @return domain Hyperlane domain ID
      * @return recipient Recipient address encoded as bytes32
      * @return message Encoded message body with intent hashes and claimants
      * @return metadata Additional metadata for the message
      * @return hook Post-dispatch hook contract
      */
-<<<<<<< HEAD
-    function processAndFormat(
-        uint256 _sourceChainId,
-        bytes32[] calldata hashes,
-        address[] calldata claimants,
-        bytes calldata _data
-=======
     function _formatHyperlaneMessage(
         uint256 _sourceChainId,
         bytes32[] calldata _hashes,
         address[] calldata _claimants,
         UnpackedData memory _unpacked
->>>>>>> 17f64193
     )
         internal
         view
@@ -385,21 +283,6 @@
             IPostDispatchHook hook
         )
     {
-<<<<<<< HEAD
-        domain = uint32(_sourceChainId);
-        (
-            bytes32 _sourceChainProver,
-            bytes memory metadataDecoded,
-            address hookAddr
-        ) = abi.decode(_data, (bytes32, bytes, address));
-        recipient = _sourceChainProver;
-        message = abi.encode(hashes, claimants);
-
-        metadata = metadataDecoded;
-        hook = (hookAddr == address(0))
-            ? IMailbox(MAILBOX).defaultHook()
-            : IPostDispatchHook(hookAddr);
-=======
         // Centralized validation ensures arrays match exactly once in the call flow
         // This prevents security issues where hashes and claimants could be mismatched
         if (_hashes.length != _claimants.length) {
@@ -426,6 +309,5 @@
         hook = (_unpacked.hookAddr == address(0))
             ? IMailbox(MAILBOX).defaultHook()
             : IPostDispatchHook(_unpacked.hookAddr);
->>>>>>> 17f64193
     }
 }