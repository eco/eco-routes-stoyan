--- conflicted
+++ resolved
@@ -11,14 +11,11 @@
  */
 interface IProver is ISemver {
     /**
-<<<<<<< HEAD
-=======
      * @notice Arrays of intent hashes and claimants must have the same length
      */
     error ArrayLengthMismatch();
 
     /**
->>>>>>> 17f64193
      * @notice Emitted when an intent is successfully proven
      * @param _hash Hash of the proven intent
      * @param _claimant Address eligible to claim the intent's rewards
@@ -35,10 +32,6 @@
     /**
      * @notice Gets the proof mechanism type used by this prover
      * @return string indicating the prover's mechanism
-<<<<<<< HEAD
-     */
-    function getProofType() external pure returns (string memory);
-=======
      */
     function getProofType() external pure returns (string memory);
 
@@ -58,5 +51,4 @@
         address[] calldata _claimants,
         bytes calldata _data
     ) external payable;
->>>>>>> 17f64193
 }